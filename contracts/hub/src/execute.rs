--- conflicted
+++ resolved
@@ -166,14 +166,7 @@
         })
         .collect::<Vec<_>>();
 
-<<<<<<< HEAD
-    let callback_msgs = vec![CallbackMsg::Reinvest {}]
-        .iter()
-        .map(|callback| callback.into_cosmos_msg(&env.contract.address))
-        .collect::<StdResult<Vec<_>>>()?;
-=======
     let callback_msg = CallbackMsg::Reinvest {}.into_cosmos_msg(&env.contract.address)?;
->>>>>>> 86e069ca
 
     Ok(Response::new()
         .add_submessages(withdraw_submsgs)
@@ -236,10 +229,7 @@
 
     let mut received_coins = Coins(vec![]);
     for event in &events {
-        received_coins.add_many(&parse_coin_receiving_event(
-            &env,
-            event,
-        )?)?;
+        received_coins.add_many(&parse_coin_receiving_event(&env, event)?)?;
     }
 
     let state = State::default();
@@ -264,9 +254,7 @@
         .attributes
         .iter()
         .find(|attr| attr.key == "amount")
-        .ok_or_else(|| {
-            StdError::generic_err("cannot find `amount` attribute")
-        })?
+        .ok_or_else(|| StdError::generic_err("cannot find `amount` attribute"))?
         .value;
 
     let amount = if *receiver == env.contract.address {
@@ -444,7 +432,8 @@
     let uluna_expected = uluna_expected_received + uluna_expected_unlocked;
     let uluna_actual = deps.querier.query_balance(&env.contract.address, "uluna")?.amount;
 
-    let uluna_to_deduct = uluna_expected.checked_sub(uluna_actual).unwrap_or_else(|_| Uint128::zero());
+    let uluna_to_deduct =
+        uluna_expected.checked_sub(uluna_actual).unwrap_or_else(|_| Uint128::zero());
     if !uluna_to_deduct.is_zero() {
         reconcile_batches(&mut batches, uluna_expected - uluna_actual);
     }
@@ -453,10 +442,7 @@
         state.previous_batches.save(deps.storage, batch.id, batch)?;
     }
 
-    let ids = batches
-        .iter()
-        .map(|b| b.id.to_string())
-        .collect::<Vec<_>>().join(",");
+    let ids = batches.iter().map(|b| b.id.to_string()).collect::<Vec<_>>().join(",");
 
     let event = Event::new("steakhub/reconciled")
         .add_attribute("ids", ids)
